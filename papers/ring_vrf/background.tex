
\section{Preliminaries} %It is better name because this section contains information that helps reader to understand the later sections better
\label{sec:background}

We briefly establish elliptic curve notion and recall some standard
definitions and assumptions.
% underlying both Chaum-Pedersen DLEQ proofs and pairing based zkSNARKs.

% As our ring VRF is built by composing them,
% We briefly recall the primitives and security assumptions underlying
% both Chaum-Pedersen DLEQ proofs and pairing based zkSNARKs.


\subsection{Elliptic curves}
\label{sec:ec_background}

% As our ring VRF is built by composing them, 
% We briefly recall the primitives and security assumptions underlying
% both Chaum-Pedersen DLEQ proofs and pairing based zkSNARKs. 

We obey mathematical and cryptographic implementation convention by 
adopting additive notation for elliptic curve and multiplicative notation
for elliptic curve scalar multiplications and pairing target groups.

All object implicitly depend a security parameter \secparam.
All protocols therefore have an implicit parameter generation algorithm,
which output their hash functions, elliptic curves, and
 some independent base points on the elliptic curves.

We need an elliptic curve $\ecE$ over a field of characteristic $q$,
equipped with a type III pairing $e : \grE_1 \times \grE_2 \to \grE_T$,
where the groups  $\grE_1 \le \ecE[\F_q]$, $\grE_2 \le \ecE[\F_{q^2}]$, and
$\grE_T \le \F^*_{q^{12}}$ all have prime order $p \approx 2^{2\secparam}$.

We write $\grE$ when discussing the Chaum-Pedersen DLEQ proofs, which do
not employ pairings, but $\grE$ always denotes $\grE_1$ eventually.
We avoid pairing unfriendly assumptions like DDH of course, but really
we employ the algebraic group model (AGM) throughout.

We sweep cofactor concerns under the rug when discussing Groth16,
where our pairings demand deserialization prove group membership in $\grE_1$
or $\grE_2$.  We explicitly multiply by the effective cofactor $h$ when
doing Chaum-Pedersen DLEQ proofs though, as not doing so risks miss-reading
by implementers.  Yet, this becomes redundant if deserialization proves
group membership, meaning $h=1$.

We also let $\ecJ$ denote a ZCash Sapling style ``JubJub'' Edwards curve
over $\F_p$, with distinguished subgroup $\grJ$ of prime order $p_\grJ$, so that
SNARKs on $\ecE$ prove $\grJ$ arithmetic relatively cheaply.
<<<<<<< HEAD
TODO: $\ecE'$ becomes $O'$.
Aside from Jubjub, we optionally want a ``sister'' Edwards curve $\ecE'$,
with a subgroup $\grE$ of the same order $p$ as $\grE_1$,
 but which lacks any pairing.

All our security proofs ignore these underlying elliptic curve details:
AGM is used for $\ecE$ in Groth16 sections. 
$\grE_1$, $\grE'$, and $\grJ$ always have a hard DDH problem
 and their cofactor are ignored.

We let $H_p : \{0,1\}^* \to \F_p$ and $H_{\grE'} : \{0,1\}^* \to \grE'$
=======
Aside from Jubjub, we optionally want a ``sister'' Edwards curve $\ecEsis$,
with a subgroup $\grE$ of the same order $p$ as $\grE_1$,
 but which lacks any pairing.

We let $H_p : \{0,1\}^* \to \F_p$ and $H_{\grEsis} : \{0,1\}^* \to \grEsis$
>>>>>>> 84c57667
denote a hash-to-scalar and a hash-to-curve  with ranges
$\F_p$ and $\grEsis$, respectively, always modeled as random oracles.  
We only ever hash-to-$\ecEsis$ because hash-to-$\grE_1$ create a miss-use
footgun for an anonymity protocol.  Also hash-to-$\ecEsis$ is faster.
We let $H'$ denote the hash to the VRF output space, usually
 a key derivation function plus a stream cipher, also modeled as a random oracle.

All our security proofs ignore these underlying elliptic curve concerns,
so $\grE_1 = \grEsis$ and cofactors are ignores.
All hashes are random oracles.  DDH is hard in $\grE_1$ and $\grJ$.
AGM is used for $\ecE$ in Groth16 sections, or wherever is convenient. 




\subsection{Zero-knowledge proofs}
\label{subsec:zkp_background}

% refs.
% https://people.csail.mit.edu/silvio/Selected%20Scientific%20Papers/Zero%20Knowledge/Noninteractive_Zero-Knowkedge.pdf
%   Alright but kinda poorly phrases
% https://inst.eecs.berkeley.edu/~cs276/fa20/notes/Multiple%20NIZK%20from%20general%20assumptions.pdf
%   Addresses the ZK definitions better
% 

We let \rel denote a polynomial time decidable relation, so the language
$\lang = \{x \mid \exists \omega (x; \omega) \in \rel \}$ lies in NP.
All non-interactive zero-knowledge proof systems have some setup procedure
$\mathtt{Setup}$ that takes some implicit parameters and some ``circuit''
description of \rel, and may produces a structured reference string (SRS).
We discuss SRSes and their toxic waste in \S\ref{sec:rvrf_cont} but
SRSes remain implicit in our notation.

A non-interactive proof system for $\lang$ consists of \Prove and \Verify PPT algorithms
\begin{itemize}
%\item $\NIZK.\setup(\rel) \rightarrow (crs, \tau)$ ---- Given the relation $ \rel $ it outputs a common reference string $ crs $ and a trapdoor $ \tau $ for $ \rel $.
\item $\NIZK_\rel.\Prove(x; \omega) \mapsto \pi$ creates a proof $\pi$ for a witness and statement pair $(x; \omega) \in \rel$.
\item $\NIZK_\rel.\Verify(x; \pi)$ returns either true of false, depending upon whether $\pi$  proves $x$.
\end{itemize}	
which satisfy the following completeness, zero-knowledge, and knowledge soundness definitions.

We always describe circuits as languages $\lang$ and write $\NIZK_\lang$ for two reasons: 
All SNARK circuits have many logic wires in \rel other than
the public input wires $x$ and the secret input witness wires $\omega$.
An existential quantifiers $\exists$ more clearly distinguishs
public inputs $x$ from secret input witnesses $\omega$ than tuple position.
We also benefited from language in the preceding informal exposition,
 which did not always require specifying $\omega$.

\begin{definition}\label{def:nizk_completeness}
We say $\NIZK_\rel$ is {\em complete} if $\Verify(x, \Prove(x; \omega)$ succeeds for all $(x; \omega) \in \rel$.  % with high probability
\end{definition}

\def\advV{\ensuremath{V^*}\xspace} % Why not use \adv here?

\begin{definition}\label{def:nizk_zero_knowledge}
We say $\NIZK_\rel$ is {\em zero-knowledge} if
there exists a PPT simulator $\NIZK_\rel.\Simulate(x) \mapsto \pi$
that outputs proofs for statement $x \in L$ alone, which are
computationally indistinguishable from legitimate proofs by \Prove,
i.e.\ any non-uniform PPT adversary \advV cannot distinguish pairs $(x; \pi)$
generated by \Simulate or by \Prove except with odds negligible in \secparam
(see \cite[Def. 9, \S A, pap. 29]{RandomizationGroth16}). %  or ...
\end{definition}

\def\advP{\ensuremath{P^*}\xspace} % Why not use \adv here?

\begin{definition}\label{def:nizk_knowledge_sound}
We say $\NIZK_\rel$ is {\em (white-box) knowledge sound} if
for any non-uniform PPT adversary \advP who outputs a statement $x \in \lang$ and proof $\pi$
there exists a PPT extractor algorithm $\Extract$ that white-box observes $\advP$ and
if $\Verify(x; \pi)$ holds then $\Extract$ returns an $\omega$ for which $(x; \omega) \in \rel$
(see \cite[Def. 7, \S A, pap. 29]{RandomizationGroth16}).
\end{definition}

Our zero-knowledge continuations in \S\ref{sec:rvrf_cont} demand
rerandomizing existing zkSNARKs, which only Groth16 supports \cite{Groth16}.
We therefore introduce some details of Groth16 \cite{Groth16} there,
when we tamper with Groth16's SRS and $\mathtt{Setup}$ to create zero-knowledge continuations. 
% TODO: Do we describe Groth16 \cite{Groth16} enough?

% In this, we exploit several arguments given by \cite{RandomizationGroth16},
% but for now we recall that \cite{RandomizationGroth16} proves that Groth16
% satisfies: % white-box weak simulation-extractablity .
%
% \begin{definition}\label{def:nizk_weak_simulation_extractable}
% We say $\NIZK_\rel$ is {\em white-box weak simulation-extractable} if
% for any non-uniform PPT adversary \advP with oracle access to \Simulate
% who outputs a statement $x \in \lang$ and proof $\pi$,
% there exists a PPT extractor algorithm $\Extract$ that white-box observes $\advP$ and
% if \advP never queried $x$ and $\Verify(x,\pi)$ holds
% then $\Extract$ returns an $\omega$ for which $(x; \omega) \in \rel$
% (see \cite[Def. 7, \S 2.3, pap. 29]{RandomizationGroth16}).
% \end{definition}

% TODO: AGM and Groth16 here?


\subsection{Universal Composability (UC) Model}
\label{subsec:uc_background}
We define the security of ring VRFs in the UC model \cite{canetti1,canetti2}. In a nutshell, Canetti \cite{canetti1,canetti2} defines the UC model as follows:

A protocol $ \phi $ in the UC model is an execution between distributed interactive Turing machines (ITM). Each ITM has a storage to collect the incoming messages from other ITMs, adversary \adv or the environment $ \env $. $ \env $ is an entity to represent the external world outside of the protocol execution.  The environment $ \env $ initiates ITM instances (ITIs) and the adversary \adv with arbitrary inputs and then terminates them to collect the outputs.
% An ITM that is initiated by $ \env $ is called ITM instance (ITI). 
We identify an ITI with its session identity $ \sid $ and its ITM's identifier $ \pid $. In this paper, when we call an entity as a party in the UC model we mean an ITI with the identifier $ (\sid, \pid) $.

We define the ideal world where there exists an ideal functionality $ \mathcal{F} $ and the real world where a protocol $ \phi $ is run as follows:

\paragraph{Real world:} $ \env $ initiates ITMs and \adv to run the protocol instance with some input $ z \in \{0,1\}^* $  and a security parameter $ \secparam $. After $ \env $ terminates the protocol instance, we denote the output of the real world by the random variable $ \mathsf{EXEC}(\secparam, z)_{\phi, \adv, \env} \in \{0,1\} $. Let $ \mathsf{EXEC}_{\phi, \adv, \env} $ denote the ensemble $ \{\mathsf{EXEC}(\secparam, z)_{\phi, \adv, \env} \}_{z \in \{0,1\}^*} $.

\paragraph{Ideal world:} $ \env $ initiates ITMs and a simulator $ \simulator $ to contact with the ideal functionality $ \mathcal{F} $ with some input $ z \in \{0,1\}^* $  and a security parameter $ \secparam $. $ \mathcal{F} $ is trusted meaning that it cannot be corrupted.
$ \simulator $ forwards all messages forwarded by $ \env $ to $ \mathcal{F} $. The output of execution with $ \mathcal{F} $ is denoted by a random variable $ \mathsf{EXEC}(\secparam, z)_{\mathcal{F},\simulator, \env} \in \{0,1\}$.  Let $ \mathsf{EXEC}_{\mathcal{F},\simulator, \env} $ denote the ensemble $ \{\mathsf{EXEC}(\secparam, z)_{\mathcal{F}, \simulator, \env} \}_{z \in \{0,1\}^*} $.

%TODO: \secparam should likely be implicit, especially since it appears in both worlds.

\begin{definition}[UC-Security of $ \phi $] \label{def:uc}
	Given a real world protocol $ \phi $ and an ideal functionality $ \mathcal{F} $ for the protocol $ \phi $, we call that $ \phi $ is UC-secure i.e., $ \phi $ UC-realizes $ \mathcal{F} $, if for all PPT adversaries \adv,  there exists a simulator $ \simulator  $ such that for any environment $ \env $,
	$\mathsf{EXEC}_{\phi, \adv, \env}$ is indistinguishable from $\mathsf{EXEC}_{\mathcal{F},\simulator, \env}$.
\end{definition}



%\begin{definition}[UC-Security of $ \phi $ in the hybrid world]
%	Given a real world protocol $ \phi $ which runs some (polynomially many) functionalities $ \{\mathcal{F}_1, \mathcal{F}_2, \ldots, \mathcal{F}_k\} $ in the ideal world and an ideal functionality $ \mathcal{F} $ for the protocol $ \phi $, we call that $ \phi $ is UC-secure in the hybrid model $ \{\mathcal{F}_1, \mathcal{F}_2, \ldots, \mathcal{F}_k\} $ if $ \phi $ UC-realizes $ \mathcal{F} $ if for all PPT adversaries \adv, there exists a simulator $ \simulator  $ such that for any environment $ \env $,
%	$\mathsf{EXEC}_{\phi, \adv, \env}$ is indistinguishable from $\mathsf{EXEC}_{\mathcal{F},\simulator, \env}$.
%\end{definition}

% REMARKS:  Removed excessive notation $\approx$.
<|MERGE_RESOLUTION|>--- conflicted
+++ resolved
@@ -47,25 +47,11 @@
 We also let $\ecJ$ denote a ZCash Sapling style ``JubJub'' Edwards curve
 over $\F_p$, with distinguished subgroup $\grJ$ of prime order $p_\grJ$, so that
 SNARKs on $\ecE$ prove $\grJ$ arithmetic relatively cheaply.
-<<<<<<< HEAD
-TODO: $\ecE'$ becomes $O'$.
-Aside from Jubjub, we optionally want a ``sister'' Edwards curve $\ecE'$,
-with a subgroup $\grE$ of the same order $p$ as $\grE_1$,
- but which lacks any pairing.
-
-All our security proofs ignore these underlying elliptic curve details:
-AGM is used for $\ecE$ in Groth16 sections. 
-$\grE_1$, $\grE'$, and $\grJ$ always have a hard DDH problem
- and their cofactor are ignored.
-
-We let $H_p : \{0,1\}^* \to \F_p$ and $H_{\grE'} : \{0,1\}^* \to \grE'$
-=======
 Aside from Jubjub, we optionally want a ``sister'' Edwards curve $\ecEsis$,
 with a subgroup $\grE$ of the same order $p$ as $\grE_1$,
  but which lacks any pairing.
 
 We let $H_p : \{0,1\}^* \to \F_p$ and $H_{\grEsis} : \{0,1\}^* \to \grEsis$
->>>>>>> 84c57667
 denote a hash-to-scalar and a hash-to-curve  with ranges
 $\F_p$ and $\grEsis$, respectively, always modeled as random oracles.  
 We only ever hash-to-$\ecEsis$ because hash-to-$\grE_1$ create a miss-use
