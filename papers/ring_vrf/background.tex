
\section{Preliminaries} %It is better name because this section contains information that helps reader to understand the later sections better
\label{sec:background}

We briefly establish elliptic curve notion and recall some standard
definitions and assumptions.
% underlying both Chaum-Pedersen DLEQ proofs and pairing based zkSNARKs.

% As our ring VRF is built by composing them,
% We briefly recall the primitives and security assumptions underlying
% both Chaum-Pedersen DLEQ proofs and pairing based zkSNARKs.


\subsection{Elliptic curves}
\label{sec:ec_background}

% As our ring VRF is built by composing them, 
% We briefly recall the primitives and security assumptions underlying
% both Chaum-Pedersen DLEQ proofs and pairing based zkSNARKs. 

We obey mathematical and cryptographic implementation convention by 
adopting additive notation for elliptic curve  scalar multiplications and 
multiplicative notation for pairing target groups.

All objects implicitly depend on a security parameter \secparam.
All protocols therefore have an implicit parameter generation algorithm,
which output their hash functions, elliptic curves, and some independent base points on the elliptic curves.

We need an elliptic curve $\ecE$ over a field of characteristic $q$,
equipped with a type III pairing $e : \grE_1 \times \grE_2 \to \grE_T$,
where the groups  $\grE_1 \le \ecE[\F_q]$, $\grE_2 \le \ecE[\F_{q^2}]$, and
$\grE_T \le \F^*_{q^{12}}$ all have prime order $p \approx 2^{2\secparam}$. 
Let $\gone$ and $\gtwo$ be the generators of $\grE_1$ and $\grE_2$, respectively. 

We write $\grE$ when discussing the Chaum-Pedersen DLEQ proofs, which do
not employ pairings, but $\grE$ always denotes $\grE_1$ eventually.
We avoid pairing unfriendly assumptions like DDH of course, but really
we employ the algebraic group model (AGM) throughout.

We sweep cofactor concerns under the rug when discussing Groth16,
where pairings libraries have traditionally enforced group membership in
$\grE_1$ or $\grE_2$ during deserialization.  We explicitly multiply by the
effective cofactor $h$ when doing Chaum-Pedersen DLEQ proofs though, as not
doing so risks miss-reading by implementers.  Yet, this becomes redundant
if deserialization proves group membership, meaning $h=1$.

We also let $\ecJ$ denote a ZCash Sapling style ``JubJub'' Edwards curve
over $\F_p$, with a distinguished subgroup $\grJ$ of prime order $p_\grJ$,
so that SNARKs on $\ecE$ prove $\grJ$ arithmetic relatively cheaply.
Aside from Jubjub, we optionally want a ``sister'' Edwards curve $\ecEsis$,
with a subgroup $\grE'$ of the same order $p$ as $\grE_1$,
 but which lacks any pairing.

We let $H_p : \{0,1\}^* \to \F_p$ and $H_{\grEsis} : \{0,1\}^* \to \grEsis$
<<<<<<< HEAD
denote a hash-to-scalar and a hash-to-curve  with ranges
$\F_p$ and $\grEsis$, respectively, always modelled as random oracles.  
We only ever hash-to-$\ecEsis$ because hash-to-$\grE_1$ create a miss-use
footgun for an anonymity protocol.  Also hash-to-$\ecEsis$ is faster.
We let $H'$ denote the hash to the VRF output space, usually
 a key derivation function plus a stream cipher, also modelled as a random oracle.
=======
denote a hash-to-field and a hash-to-curve with ranges
 $\F_p$ and $\grEsis$, respectively.  
We only ever hash-to-$\ecEsis$ because hash-to-$\grE_1$ create a miss-use
footgun for privacy.  Also hash-to-$\ecEsis$ is faster.
We let $\Hout$ denote the hash to the VRF output space,
 usually an extensible output function like Shake128.
We model all hashes as random oracles.
>>>>>>> 60d489c9

All our security proofs ignore these underlying elliptic curve concerns,
so $\grE_1 = \grEsis$ and cofactors are ignored. DDH is hard in $\grE_1$ and $\grJ$.
AGM is used for $\ecE$ in Groth16 sections, or wherever is convenient. 

\subsection{Zero-knowledge proofs}
\label{subsec:zkp_background}

% refs.
% https://people.csail.mit.edu/silvio/Selected%20Scientific%20Papers/Zero%20Knowledge/Noninteractive_Zero-Knowkedge.pdf
%   Alright but kinda poorly phrases
% https://inst.eecs.berkeley.edu/~cs276/fa20/notes/Multiple%20NIZK%20from%20general%20assumptions.pdf
%   Addresses the ZK definitions better
% 

We let \rel denote a polynomial time decidable relation, so the language
$$\lang = \{x \mid \exists \ \omega \ (x; \omega) \in \rel \}$$ lies in NP.
All non-interactive zero-knowledge proof systems have some setup procedure
$\Setup$ that takes some implicit parameters and some ``circuit''
description of \rel, and produces a common reference string ($\mathit{crs}$).
%We discuss SRSes and their toxic waste in \S\ref{sec:rvrf_cont} but
%SRSes remain implicit in our notation.

A non-interactive proof system for $\rel$ consists of $\Setup$, \Prove and \Verify PPT algorithms, where
\begin{itemize}
%\item $\NIZK.\setup(\rel) \rightarrow (crs, \tau)$ ---- Given the relation $ \rel $ it outputs a common reference string $ crs $ and a trapdoor $ \tau $ for $ \rel $.
\item $\NIZK_\rel.\Prove(\crs, x, \omega) \mapsto \pi$ creates a proof $\pi$ for a witness and statement pair $(x; \omega) \in \rel$.
\item $\NIZK_\rel.\Verify(\crs, x, \pi)$ returns either true of false, depending upon whether $\pi$  proves $x$.
\end{itemize}	
which satisfy the following completeness, zero-knowledge, and knowledge soundness definitions.

\begin{comment}
We always describe circuits as languages $\lang$ and write $\NIZK_\lang$ for two reasons: 
All SNARK circuits have many logic wires in \rel other than
the public input wires $x$ and the secret input witness wires $\omega$.
An existential quantifiers $\exists$ more clearly distinguishs
public inputs $x$ from secret input witnesses $\omega$ than tuple position.
We also benefited from language in the preceding informal exposition,
 which did not always require specifying $\omega$.
\end{comment}

\begin{definition}\label{def:nizk_completeness}
We say $\NIZK_\rel$ is {\em complete} if $\Verify(\crs, x, \Prove(\crs, x, \omega))$ outputs true for all $(x; \omega) \in \rel$.  % with high probability
\end{definition}

\def\advV{\ensuremath{V^*}\xspace} % Why not use \adv here?

\begin{definition}\label{def:nizk_zero_knowledge}
We say $\NIZK_\rel$ is {\em zero-knowledge} if
there exists a PPT simulator $\NIZK_\rel.\Simulate(x) \mapsto \pi$
that outputs proofs for statement $x \in L$ alone, which are
computationally indistinguishable from legitimate proofs by \Prove,
i.e.\ any non-uniform PPT adversary \advV cannot distinguish pairs $(x; \pi)$
generated by \Simulate or by \Prove except with odds negligible in \secparam
(see \cite[Def. 9, \S A, pap. 29]{RandomizationGroth16}). %  or ...
\end{definition}

\def\advP{\ensuremath{P^*}\xspace} % Why not use \adv here?

\begin{definition}\label{def:nizk_knowledge_sound}
We say $\NIZK_\rel$ is {\em (white-box) knowledge sound} if
for any non-uniform PPT adversary \advP who outputs a statement $x \in \lang$ and proof $\pi$
there exists a PPT extractor algorithm $\Extract$ that white-box observes $\advP$ and
if $\Verify(\crs, x, \pi)$ holds then $\Extract$ returns an $\omega$ for which $(x; \omega) \in \rel$
(see \cite[Def. 7, \S A, pap. 29]{RandomizationGroth16}).
\end{definition}

\begin{comment}
Our zero-knowledge continuations in \S\ref{sec:rvrf_cont} demand
rerandomizing existing zkSNARKs, which only Groth16 supports \cite{Groth16}.
We therefore introduce some details of Groth16 \cite{Groth16} there,
when we tamper with Groth16's SRS and $\mathtt{Setup}$ to create zero-knowledge continuations. 
\end{comment}
% TODO: Do we describe Groth16 \cite{Groth16} enough?

% In this, we exploit several arguments given by \cite{RandomizationGroth16},
% but for now we recall that \cite{RandomizationGroth16} proves that Groth16
% satisfies: % white-box weak simulation-extractablity .
%
% \begin{definition}\label{def:nizk_weak_simulation_extractable}
% We say $\NIZK_\rel$ is {\em white-box weak simulation-extractable} if
% for any non-uniform PPT adversary \advP with oracle access to \Simulate
% who outputs a statement $x \in \lang$ and proof $\pi$,
% there exists a PPT extractor algorithm $\Extract$ that white-box observes $\advP$ and
% if \advP never queried $x$ and $\Verify(x,\pi)$ holds
% then $\Extract$ returns an $\omega$ for which $(x; \omega) \in \rel$
% (see \cite[Def. 7, \S 2.3, pap. 29]{RandomizationGroth16}).
% \end{definition}

% TODO: AGM and Groth16 here?


\subsection{Universal Composability (UC) Model}
\label{subsec:uc_background}
We define the security of ring VRFs in the UC model \cite{canetti1,canetti2}. In a nutshell, Canetti \cite{canetti1,canetti2} defines the UC model as follows:

A protocol $ \phi $ in the UC model is an execution between distributed interactive Turing machines (ITM). Each ITM has a storage to collect the incoming messages from other ITMs, adversary \adv or the environment $ \env $. $ \env $ is an entity to represent the external world outside of the protocol execution.  The environment $ \env $ initiates ITM instances (ITIs) and the adversary \adv with arbitrary inputs and then terminates them to collect the outputs.
% An ITM that is initiated by $ \env $ is called ITM instance (ITI). 
We identify an ITI with its session identity $ \sid $ and its ITM's identifier $ \pid $. In this paper, when we call an entity as a party in the UC model we mean an ITI with the identifier $ (\sid, \pid) $.

We define the ideal world where there exists an ideal functionality $ \mathcal{F} $ and the real world where a protocol $ \phi $ is run as follows:

\paragraph{Real world:} $ \env $ initiates ITMs and \adv to run the protocol instance with some input $ z \in \{0,1\}^* $  and a security parameter $ \secparam $. After $ \env $ terminates the protocol instance, we denote the output of the real world by the random variable $ \mathsf{EXEC}(\secparam, z)_{\phi, \adv, \env} \in \{0,1\} $. Let $ \mathsf{EXEC}_{\phi, \adv, \env} $ denote the ensemble $ \{\mathsf{EXEC}(\secparam, z)_{\phi, \adv, \env} \}_{z \in \{0,1\}^*} $.

\paragraph{Ideal world:} $ \env $ initiates ITMs and a simulator $ \simulator $ to contact with the ideal functionality $ \mathcal{F} $ with some input $ z \in \{0,1\}^* $  and a security parameter $ \secparam $. $ \mathcal{F} $ is trusted meaning that it cannot be corrupted.
$ \simulator $ forwards all messages forwarded by $ \env $ to $ \mathcal{F} $. The output of execution with $ \mathcal{F} $ is denoted by a random variable $ \mathsf{EXEC}(\secparam, z)_{\mathcal{F},\simulator, \env} \in \{0,1\}$.  Let $ \mathsf{EXEC}_{\mathcal{F},\simulator, \env} $ denote the ensemble $ \{\mathsf{EXEC}(\secparam, z)_{\mathcal{F}, \simulator, \env} \}_{z \in \{0,1\}^*} $.

%TODO: \secparam should likely be implicit, especially since it appears in both worlds.

\begin{definition}[UC-Security of $ \phi $] \label{def:uc}
	Given a real world protocol $ \phi $ and an ideal functionality $ \mathcal{F} $ for the protocol $ \phi $, we say $ \phi $ is UC-secure i.e., $ \phi $ UC-realizes $ \mathcal{F} $, if for all PPT adversaries \adv,  there exists a simulator $ \simulator  $ such that for any environment $ \env $,
	$\mathsf{EXEC}_{\phi, \adv, \env}$ is indistinguishable from $\mathsf{EXEC}_{\mathcal{F},\simulator, \env}$.
\end{definition}



%\begin{definition}[UC-Security of $ \phi $ in the hybrid world]
%	Given a real world protocol $ \phi $ which runs some (polynomially many) functionalities $ \{\mathcal{F}_1, \mathcal{F}_2, \ldots, \mathcal{F}_k\} $ in the ideal world and an ideal functionality $ \mathcal{F} $ for the protocol $ \phi $, we call that $ \phi $ is UC-secure in the hybrid model $ \{\mathcal{F}_1, \mathcal{F}_2, \ldots, \mathcal{F}_k\} $ if $ \phi $ UC-realizes $ \mathcal{F} $ if for all PPT adversaries \adv, there exists a simulator $ \simulator  $ such that for any environment $ \env $,
%	$\mathsf{EXEC}_{\phi, \adv, \env}$ is indistinguishable from $\mathsf{EXEC}_{\mathcal{F},\simulator, \env}$.
%\end{definition}

% REMARKS:  Removed excessive notation $\approx$.
<|MERGE_RESOLUTION|>--- conflicted
+++ resolved
@@ -52,22 +52,12 @@
  but which lacks any pairing.
 
 We let $H_p : \{0,1\}^* \to \F_p$ and $H_{\grEsis} : \{0,1\}^* \to \grEsis$
-<<<<<<< HEAD
-denote a hash-to-scalar and a hash-to-curve  with ranges
-$\F_p$ and $\grEsis$, respectively, always modelled as random oracles.  
-We only ever hash-to-$\ecEsis$ because hash-to-$\grE_1$ create a miss-use
-footgun for an anonymity protocol.  Also hash-to-$\ecEsis$ is faster.
-We let $H'$ denote the hash to the VRF output space, usually
- a key derivation function plus a stream cipher, also modelled as a random oracle.
-=======
-denote a hash-to-field and a hash-to-curve with ranges
- $\F_p$ and $\grEsis$, respectively.  
+denote a hash-to-field and a hash-to-curve with ranges $\F_p$ and $\grEsis$, respectively.  
 We only ever hash-to-$\ecEsis$ because hash-to-$\grE_1$ create a miss-use
 footgun for privacy.  Also hash-to-$\ecEsis$ is faster.
 We let $\Hout$ denote the hash to the VRF output space,
  usually an extensible output function like Shake128.
 We model all hashes as random oracles.
->>>>>>> 60d489c9
 
 All our security proofs ignore these underlying elliptic curve concerns,
 so $\grE_1 = \grEsis$ and cofactors are ignored. DDH is hard in $\grE_1$ and $\grJ$.
