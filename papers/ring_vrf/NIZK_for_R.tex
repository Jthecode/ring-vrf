--- conflicted
+++ resolved
@@ -1,9 +1,6 @@
-<<<<<<< HEAD
 \subsection{Putting Together a NIZK and a $\ZKCont$  for Proving $\rel$} \label{sec:nizkR}
-=======
+
 %TODO Check consistency with the preliminaries section
-\subsection{Putting Together a NIZK and a $\ZKCont$  for Proving $\rel$}
->>>>>>> 9ce2a53b
 %$$\rel = \{(\bary, \barz; \barx, \baromega_1, \baromega_2):  (\bary, \barx; \baromega_1) \in \relone, (\barz, \barx; \baromega_2) \in \reltwo \},$$
 Let $\ZKCont$ be a zk continuation for $\relone$ (from preamble of Section~\ref{sec:rvrf_cont}) and 
 let $\nizktwo$ be a NIZK for $\reltwo'(\pp)$ (for some public parameters $\pp$) defined by:
