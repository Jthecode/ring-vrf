--- conflicted
+++ resolved
@@ -7,23 +7,12 @@
 
 //! ### Ring VRF zkSNARK circut
 
-<<<<<<< HEAD
-use zcash_proofs::circuit::{ecc, pedersen_hash};
-use bellman::{Circuit, ConstraintSystem, SynthesisError};
-use bellman::gadgets::{boolean, num, Assignment};
-
-use crate::{merkle::MerkleSelection, RingSecretCopath, SecretKey};
-=======
-use ff::Field;
-use zcash_primitives::jubjub::{FixedGenerators, JubjubEngine, PrimeOrder, edwards::Point}; // Unknown
 use zcash_proofs::circuit::ecc;
 use bellman::{Circuit, ConstraintSystem, SynthesisError};
 use bellman::gadgets::{boolean, num, Assignment};
 
-use crate::{JubjubEngineWithParams, RingSecretCopath, SecretKey};
-use neptune::circuit::poseidon_hash;
+use crate::{RingSecretCopath, SecretKey, PoseidonArity};
 use neptune::Arity;
->>>>>>> 04799d36
 
 
 /// A circuit for proving that the given vrf_preout is valid for the given vrf_input under
@@ -37,11 +26,7 @@
 /// These are the values that are required to construct the circuit and populate all the wires.
 /// They are defined as Options as for CRS generation only circuit structure is relevant,
 /// not the wires' assignments, so knowing the types is enough.
-<<<<<<< HEAD
-pub struct RingVRF { // TODO: name
-=======
-pub struct RingVRF<E: JubjubEngine, A: Arity<E::Fr>> { // TODO: name
->>>>>>> 04799d36
+pub struct RingVRF<A: PoseidonArity> { // TODO: name
     /// Merkle tree depth
     pub depth: u32,
 
@@ -58,26 +43,14 @@
     /// the element of Jubjub base field.
     /// This is enough to build the root as the base point is hardcoded in the circuit in the lookup tables,
     /// so we can restore the public key from the secret key.
-<<<<<<< HEAD
-    pub copath: Option<RingSecretCopath>,
+    pub copath: RingSecretCopath<A>,
 }
 
-impl Circuit<bls12_381::Scalar> for RingVRF {
+impl<A: 'static + PoseidonArity> Circuit<bls12_381::Scalar> for RingVRF<A> {
 
     fn synthesize<CS: ConstraintSystem<bls12_381::Scalar>>(self, cs: &mut CS) -> Result<(), SynthesisError> {
-        if let Some(copath) = self.copath.as_ref() {
-            if copath.depth() != self.depth {
-                return Err(SynthesisError::Unsatisfiable)
-            }
-=======
-    pub copath: RingSecretCopath<E, A>,
-}
-
-impl<E: JubjubEngineWithParams> Circuit<E::Fr> for RingVRF<E, E::Arity> {
-    fn synthesize<CS: ConstraintSystem<E::Fr>>(self, cs: &mut CS) -> Result<(), SynthesisError> {
         if self.copath.depth() != self.depth {
             return Err(SynthesisError::Unsatisfiable)
->>>>>>> 04799d36
         }
 
         // Binary representation of the secret key, a prover's private input.
@@ -155,53 +128,7 @@
         // point in the prime order subgroup.
         let mut cur = pk.get_u().clone();
 
-<<<<<<< HEAD
-        // Ascend the merkle tree authentication path
-        for i in 0..(self.depth as usize) {
-            let e: Option<(_,_)> = self.copath.as_ref().map(
-                |v| ( v.0[i].current_selection, v.0[i].sibling.unwrap_or(bls12_381::Scalar::zero()) )
-            );
-
-            let cs = &mut cs.namespace(|| format!("merkle tree hash {}", i));
-
-            // Determines if the current subtree is the "right" leaf at this
-            // depth of the tree.
-            let cur_is_right = boolean::Boolean::from(boolean::AllocatedBit::alloc(
-                cs.namespace(|| "position bit"),
-                e.map(|e| e.0 == MerkleSelection::Right),
-            ) ?);
-
-            // Witness the authentication path element adjacent
-            // at this depth.
-            let path_element =
-                num::AllocatedNum::alloc(cs.namespace(|| "path element"), || Ok(e.get()?.1)) ?;
-
-            // Swap the two if the current subtree is on the right
-            let (xl, xr) = num::AllocatedNum::conditionally_reverse(
-                cs.namespace(|| "conditional reversal of preimage"),
-                &cur,
-                &path_element,
-                &cur_is_right,
-            ) ?;
-
-            // We don't need to be strict, because the function is
-            // collision-resistant. If the prover witnesses a congruency,
-            // they will be unable to find an authentication path in the
-            // tree with high probability.
-            let mut preimage = vec![];
-            preimage.extend(xl.to_bits_le(cs.namespace(|| "xl into bits"))?);
-            preimage.extend(xr.to_bits_le(cs.namespace(|| "xr into bits"))?);
-
-            // Compute the new subtree value
-            cur = pedersen_hash::pedersen_hash(
-                cs.namespace(|| "computation of pedersen hash"),
-                pedersen_hash::Personalization::MerkleTree(i),
-                &preimage
-            )?.get_u().clone(); // Injective encoding
-        }
-=======
         let (cur, _) = self.copath.synthesize(cs.namespace(|| "Merkle tree"), cur)?;
->>>>>>> 04799d36
         cur.inputize(cs.namespace(|| "anchor"))?;
 
         Ok(())
@@ -217,6 +144,7 @@
 
     use super::*;
     use crate::{VRFInput, RingSecretCopath};
+    use typenum::U4;
 
     #[test]
     fn test_ring() {
@@ -234,7 +162,7 @@
         use crate::SigningTranscript;
         let extra = ::merlin::Transcript::new(b"whatever").challenge_scalar(b"");
 
-        let copath = RingSecretCopath::random(depth, &mut rng);
+        let copath = RingSecretCopath::<U4>::random(depth, &mut rng);
         let auth_root = copath.to_root(&pk);
 
         let instance = RingVRF {
