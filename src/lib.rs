--- conflicted
+++ resolved
@@ -96,15 +96,9 @@
         end_timer!(proving);
         let proof = proof.unwrap();
 
-<<<<<<< HEAD
-        let t = SystemTime::now();
+        let verification = start_timer!(|| "verification");
         let valid = verifier::verify_unprepared(&crs.vk, proof, vrf_inout, auth_root, &params);
-        println!("verification = {}", t.elapsed().unwrap().as_millis());
-=======
-        let verification = start_timer!(|| "verification");
-        let valid = verifier::verify_unprepared(&crs.vk, proof, vrf_input, vrf_output, auth_root, &params);
         end_timer!(verification);
->>>>>>> 66c887f4
         assert_eq!(valid.unwrap(), true);
     }
 }