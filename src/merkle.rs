--- conflicted
+++ resolved
@@ -16,88 +16,24 @@
 use core::borrow::Borrow;
 
 use ff::{PrimeField, Field};
-<<<<<<< HEAD
-use group::Curve;
-use jubjub::ExtendedPoint;
-use bls12_381::Scalar as Fr;
-use zcash_primitives::pedersen_hash;
-use crate::PublicKey;
-
-
-/// Direction of the binary Merkle path, either going left or right.
-#[derive(Debug, Clone, Copy, Eq, PartialEq)]
-pub(crate) enum MerkleSelection {
-    /// Move left to the sub-node.
-    Left,
-    /// Move right to the sub-node.
-    Right,
-}
-
-impl MerkleSelection {
-    /// Create a random path direction from a random source.
-    pub fn random<R: rand_core::RngCore>(rng: &mut R) -> Self {
-        if rng.next_u32() % 2 == 0 {
-            MerkleSelection::Left
-        } else {
-            MerkleSelection::Right
-        }
-    }
-}
-=======
-use zcash_primitives::jubjub::JubjubEngine;
-use crate::{JubjubEngineWithParams, PublicKey};
+use crate::{PublicKey, PoseidonArity};
 use neptune::{Poseidon, Arity};
 use std::marker::PhantomData;
->>>>>>> 04799d36
+use typenum::Unsigned;
+use group::Curve;
 
 
 /// A point in the authentication path.
 #[derive(Clone, Debug)]
-<<<<<<< HEAD
-pub(crate) struct CopathPoint {
-=======
-pub(crate) struct CopathPoint<E: JubjubEngine, A: Arity<E::Fr>> { // TODO: PrimeField?
->>>>>>> 04799d36
+pub(crate) struct CopathPoint<A> { // TODO: PrimeField?
     /// The current selection. That is, the opposite of sibling.
     pub current_selection: Option<usize>,
     /// Sibling value, if it exists.
-<<<<<<< HEAD
-    pub sibling: Option<jubjub::Fq>,
-}
-
-impl CopathPoint {
-    pub fn read<R: io::Read>(mut reader: R) -> io::Result<Self> {
-        let mut repr = <bls12_381::Scalar as PrimeField>::Repr::default();
-        reader.read_exact(repr.as_mut()) ?;
-
-        use MerkleSelection::*;
-        let current_selection = if (repr.as_ref()[31] >> 7) == 1 { Left } else { Right };
-        repr.as_mut()[31] &= 0x7f;
-
-        let err = || io::Error::new(io::ErrorKind::InvalidInput, "auth path point is not in field" );
-
-        // zcash_primitives::jubjub::fs::MODULUS_BITS = 252
-        let sibling = if (repr.as_ref()[31] >> 6) != 1 {
-            repr.as_mut()[31] &= 0x3f;
-            Some(bls12_381::Scalar::from_repr(repr).ok_or_else(err) ?)
-        } else { None };
-
-        Ok(CopathPoint { current_selection, sibling })
-    }
-
-    pub fn write<W: io::Write>(&self, mut writer: W) -> io::Result<()> {
-        let mut repr = self.sibling.map( |x| x.to_repr() ).unwrap_or_default();
-        assert!((repr.as_mut()[31] & 0xf0) == 0); // repr takes 252 bits so the highest 4 should be unset
-
-        if self.sibling.is_none() {
-            repr.as_mut()[31] |= 0x40;
-        }
-=======
-    pub siblings: Vec<Option<E::Fr>>,
+    pub siblings: Vec<Option<bls12_381::Scalar>>,
     _a: PhantomData<A>,
 }
 
-impl<E: JubjubEngine, A: Arity<E::Fr>> CopathPoint<E, A> {
+impl<A: PoseidonArity> CopathPoint<A> {
 //    pub fn read<R: io::Read>(mut reader: R) -> io::Result<Self> {
 //        let mut repr = <E::Fr as PrimeField>::Repr::default();
 //        reader.read_exact(repr.as_mut()) ?;
@@ -131,12 +67,11 @@
 //
 //        writer.write_all(repr.as_ref())
 //    }
->>>>>>> 04799d36
 
     pub fn random<R: rand_core::RngCore>(rng: &mut R) -> Self {
         let current_selection = Some((rng.next_u32() % A::to_u32()) as usize);
-        let mut siblings = vec![];
-        siblings.resize_with(A::to_usize() - 1, || Some(<E::Fr>::random(rng)));
+        let mut siblings = vec![Some(bls12_381::Scalar::random(rng)); A::to_usize() - 1];
+        // siblings.resize_with(A::to_usize() - 1, || Some(bls12_381::Scalar::random(rng))); TODO:
         Self {
             current_selection,
             siblings,
@@ -149,19 +84,12 @@
 /// Compute Merkle root and path
 ///
 /// Leaves list argument unusable
-fn merkleize(
+fn merkleize<A: 'static + PoseidonArity>(
     depth: usize,
-    mut list: &mut [jubjub::Fq],
+    mut list: &mut [bls12_381::Scalar],
     mut index: usize,
-<<<<<<< HEAD
-    mut f: impl FnMut(CopathPoint) -> (),
-) -> jubjub::Fq
-=======
-    mut f: impl FnMut(CopathPoint<E, E::Arity>) -> (),
-) -> E::Fr
-where E: JubjubEngineWithParams,
->>>>>>> 04799d36
-{
+    mut f: impl FnMut(CopathPoint<A>) -> (),
+) -> bls12_381::Scalar {
     assert!( list.len() > 0 );
     // let mut tail = 0usize;
     // if list.len().count_ones() != 1 {
@@ -169,28 +97,9 @@
     //     tail = (1usize << s) - list.len();
     // }
     use typenum::marker_traits::Unsigned;
-    let arity = E::Arity::to_usize();
+    let arity = A::to_usize();
 
     for depth_to_bottom in 0..depth {
-<<<<<<< HEAD
-        let (current_selection, sibling) = if index % 2 == 0 {
-            (MerkleSelection::Left, list.get(index).cloned())
-        } else {
-            (MerkleSelection::Right, list.get(index).cloned())
-        };
-        f(CopathPoint { current_selection, sibling, });
-
-        for i in (0..list.len()).filter(|x| x % 2 == 0) { 
-            let left = list.get(i);
-            let right = list.get(i+1);
-            list[i/2] = auth_hash(left, right, depth_to_bottom);
-        }
-
-        index /= 2;
-
-        let len = list.len() + (list.len() % 2);
-        list = &mut list[0..len/2]
-=======
         let chunk_index = index / arity;
         let index_within_chunk = index % arity;
         let chunk = list
@@ -220,11 +129,10 @@
                 .map(|x| Some(x.clone()))
                 .chain(std::iter::repeat(None).take(remainder_len)) // last chunk may not be exact
                 .collect();
-            auth_hash::<E>(&chunk)
+            auth_hash::<A>(&chunk)
         }).collect::<Vec<_>>();
 
         index /= arity;
->>>>>>> 04799d36
     }
 
     list[0].clone()
@@ -232,27 +140,15 @@
 
 /// The authentication path of the merkle tree.
 #[derive(Clone, Debug)]
-<<<<<<< HEAD
-pub struct RingSecretCopath(pub(crate) Vec<CopathPoint>);
-
-impl RingSecretCopath {
-    /// Create a random path.
-    pub fn random<R: rand_core::RngCore>(depth: u32, rng: &mut R) -> Self {
-        RingSecretCopath(vec![CopathPoint {
-            current_selection: MerkleSelection::random(rng),
-            sibling: Some(bls12_381::Scalar::random(rng))
-        }; depth as usize])
-=======
-pub struct RingSecretCopath<E: JubjubEngine, A: Arity<E::Fr>>(pub(crate) Vec<CopathPoint<E, A>>);
-
-impl<E: JubjubEngineWithParams> RingSecretCopath<E, E::Arity> {
+pub struct RingSecretCopath<A: PoseidonArity>(pub(crate) Vec<CopathPoint<A>>);
+
+impl<A: 'static + PoseidonArity> RingSecretCopath<A> {
     /// Create a random path.
     pub fn random<R: rand_core::RngCore>(depth: u32, rng: &mut R) -> Self {
         use std::convert::TryInto;
         let mut path = vec![];
         path.resize_with(depth.try_into().unwrap(), || CopathPoint::random(rng));
         RingSecretCopath(path)
->>>>>>> 04799d36
     }
 
     pub fn depth(&self) -> u32 {
@@ -262,15 +158,10 @@
 
     /// Create a path from a given plain list, of target specified as `list_index`.
     /// Panic if `list_index` is out of bound.
-<<<<<<< HEAD
-    pub fn from_publickeys<B,I>(iter: I, index: usize, depth: usize) -> (Self, RingRoot)
-    where B: Borrow<PublicKey>, I: IntoIterator<Item=B>
-=======
-    pub fn from_publickeys<B, I>(iter: I, index: usize, depth: usize) -> (Self, RingRoot<E>)
+    pub fn from_publickeys<B, I>(iter: I, index: usize, depth: usize) -> (Self, RingRoot)
     where
-        B: Borrow<PublicKey<E>>,
+        B: Borrow<PublicKey>,
         I: IntoIterator<Item=B>
->>>>>>> 04799d36
     {
         let mut list = iter.into_iter().map( |pk| pk.borrow().0.to_affine().get_u() ).collect::<Vec<_>>();
         let path_len = 0usize.leading_zeros() - depth.leading_zeros();
@@ -305,18 +196,9 @@
         let mut cur = leaf.0.to_affine().get_u();
 
         for (depth_to_bottom, point) in self.0.iter().enumerate() {
-<<<<<<< HEAD
-            let (left, right) = match point.current_selection {
-                MerkleSelection::Right => (point.sibling.as_ref(), Some(&cur)),
-                MerkleSelection::Left => (Some(&cur), point.sibling.as_ref()),
-            };
-
-            cur = auth_hash(left, right, depth_to_bottom);
-=======
             let mut chunk = point.siblings.clone();
             chunk.insert(point.current_selection.expect("element index in copath not specified"), Some(cur));
-            cur = auth_hash::<E>(&chunk);
->>>>>>> 04799d36
+            cur = auth_hash::<A>(&chunk);
         }
 
         RingRoot(cur)
@@ -349,31 +231,30 @@
 */
 
 /// The authentication root / merkle root of a given tree.
-pub struct RingRoot(pub jubjub::Fq);
+pub struct RingRoot(pub bls12_381::Scalar);
 
 impl Deref for RingRoot {
-    type Target = jubjub::Fq;
-    fn deref(&self) -> &jubjub::Fq { &self.0 }
+    type Target = bls12_381::Scalar;
+    fn deref(&self) -> &bls12_381::Scalar { &self.0 }
 }
 
 impl DerefMut for RingRoot {
-    fn deref_mut(&mut self) -> &mut jubjub::Fq { &mut self.0 }
+    fn deref_mut(&mut self) -> &mut bls12_381::Scalar { &mut self.0 }
 }
 
 impl RingRoot {
     /// Get the merkle root from a list of public keys. Panic if length of the list is zero.
     ///
     /// TODO: We do no initial hashing here for the leaves, but maybe that's fine.
-    pub fn from_publickeys<B,I>(iter: I, depth: usize) -> Self
-    where B: Borrow<PublicKey>, I: IntoIterator<Item=B>
+    pub fn from_publickeys<B, I, A>(iter: I, depth: usize) -> Self
+    where
+        B: Borrow<PublicKey>,
+        I: IntoIterator<Item=B>,
+        A: 'static + PoseidonArity,
     {
         let mut list = iter.into_iter().map( |pk| pk.borrow().0.to_affine().get_u() ).collect::<Vec<_>>();
         assert!(list.len() > 1);
-<<<<<<< HEAD
-        RingRoot(merkleize( depth, list.as_mut_slice(), 0 , |_: CopathPoint| () ))
-=======
-        RingRoot(merkleize( depth, list.as_mut_slice(), 0 , |_: CopathPoint<E, E::Arity>| () ))
->>>>>>> 04799d36
+        RingRoot(merkleize( depth, list.as_mut_slice(), 0 , |_: CopathPoint<A>| () ))
     }
 
     pub fn read<R: io::Read>(mut reader: R) -> io::Result<Self> {
@@ -389,61 +270,10 @@
 }
 
 /// Hash function used to create the authenticated Merkle tree.
-<<<<<<< HEAD
-pub fn auth_hash(
-    left: Option<&jubjub::Fq>,
-    right: Option<&jubjub::Fq>,
-    depth_to_bottom: usize,
-) -> jubjub::Fq {
-    let zero = jubjub::Fq::zero();
-
-    let lhs = left.unwrap_or(&zero).to_le_bits();
-    let rhs = right.unwrap_or(&zero).to_le_bits();
-
-    ExtendedPoint::from(pedersen_hash::pedersen_hash(
-        pedersen_hash::Personalization::MerkleTree(depth_to_bottom),
-        lhs.into_iter()
-            .take(Fr::NUM_BITS as usize)
-            .chain(rhs.into_iter().take(Fr::NUM_BITS as usize))
-            .cloned()
-    )).to_affine().get_u()
-}
-
-
-
-#[cfg(test)]
-mod tests {
-
-    use super::*;
-
-    impl PartialEq for CopathPoint {
-        fn eq(&self, other: &Self) -> bool {
-            self.current_selection == other.current_selection
-            && self.sibling == other.sibling
-        }
-    }
-
-    #[test]
-    fn test_serialization() {
-        let p = CopathPoint {
-            current_selection: MerkleSelection::Left,
-            sibling: Some(Fr::from(123u64))
-        };
-
-        let mut v = vec![];
-        p.write(&mut v).unwrap();
-
-        assert_eq!(v.len(), 32);
-
-        let de_p: CopathPoint = CopathPoint::read(&v[..]).unwrap();
-        assert_eq!(p, de_p);
-    }
-}
-=======
-pub fn auth_hash<E: JubjubEngineWithParams>(chunk: &[Option<E::Fr>]) -> E::Fr {
-    let zero = <E::Fr>::zero();
+pub fn auth_hash<A: 'static + PoseidonArity>(chunk: &[Option<bls12_381::Scalar>]) -> bls12_381::Scalar {
+    let zero = bls12_381::Scalar::zero();
     let chunk: Vec<_> = chunk.iter().map(|o| o.unwrap_or(zero)).collect();
-    let mut p = Poseidon::new_with_preimage(&chunk, E::poseidon_params());
+    let mut p = Poseidon::new_with_preimage(&chunk, A::params());
     p.hash()
 }
 
@@ -478,5 +308,4 @@
 //        let de_p: CopathPoint::<Bls12> = CopathPoint::read(&v[..]).unwrap();
 //        assert_eq!(p, de_p);
 //    }
-//}
->>>>>>> 04799d36
+//}