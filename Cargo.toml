[package]
name = "ring-vrf"
version = "0.0.1"
description = "Ring VRF implementation using zkSNARKs."
authors = ["Sergey Vasilyev <swasilyev@gmail.com>", "Jeff Burdges <jeff@web3.foundation>", "Wei Tang <hi@that.world>"]
edition = "2018"
license = "MIT"

[dependencies]
ff = "0.8"
group = "0.8"
pairing = "0.18"
jubjub = "0.5.1"
bls12_381 = "0.3.1"
# bellman = { git = "https://github.com/w3f/bellman.git", branch="pub-multiexp", version = "0.8", default-features = false, features = ["groth16"] }
bellman = { git = "https://github.com/w3f/bellman.git", branch = "neptune-bis", version = "0.8", default-features = false, features = ["groth16"] }
zcash_primitives = "0.5"
zcash_proofs = "0.5"

neptune = { git = "https://github.com/w3f/neptune", branch = "librustzcash-bis" }
typenum = "1.11.2"

<<<<<<< HEAD
bench-utils = { git = "https://github.com/arkworks-rs/utils", features = ["print-trace"]}

rand = { version = "0.7", default-features = false }

=======
>>>>>>> ebb38345
[patch.crates-io]
bellman = { git = "https://github.com/w3f/bellman.git", branch="neptune-bis" }

[dependencies.arrayref]
version = "0.3.5"
default-features = false

[dependencies.arrayvec]
version = "0.5.1"
default-features = false

[dependencies.digest] 
version = "0.8"
default-features = false

# [dependencies.subtle]
# version = "2.2.1"
# default-features = false

[dependencies.merlin] 
version = "2.0"
# features = ["debug-transcript"]
default-features = false

[dependencies.rand_core]
version = "0.5.1"
# default-features = false

[dependencies.rand_chacha]
version = "0.2" # ?
default-features = false
optional = true

[dependencies.lazy_static]
version = "1.4"
default-features = false

[dependencies.zeroize]
version = "1.0.0"
default-features = false
features = ["zeroize_derive"]

[dev-dependencies]
rand_xorshift = "0.2"
rand_chacha = "0.2"
ark-std = { git = "https://github.com/arkworks-rs/utils" }

[features]
default = ["rand_chacha"] # "std", 

<|MERGE_RESOLUTION|>--- conflicted
+++ resolved
@@ -20,13 +20,6 @@
 neptune = { git = "https://github.com/w3f/neptune", branch = "librustzcash-bis" }
 typenum = "1.11.2"
 
-<<<<<<< HEAD
-bench-utils = { git = "https://github.com/arkworks-rs/utils", features = ["print-trace"]}
-
-rand = { version = "0.7", default-features = false }
-
-=======
->>>>>>> ebb38345
 [patch.crates-io]
 bellman = { git = "https://github.com/w3f/bellman.git", branch="neptune-bis" }
 
